const { Connection, PublicKey } = require('@solana/web3.js');
const { TokenListProvider } = require('@solana/spl-token-registry');
const axios = require('axios');
const { Metaplex } = require('@metaplex-foundation/js');
const { v4: uuidv4 } = require('uuid');
const Redis = require('ioredis');
<<<<<<< HEAD

// Initialize Redis client using REDIS_URL
const redis = new Redis(process.env.REDIS_URL || 'redis://default:CwBXeFAGuARpNfwwziJyFttVApFFFyGD@switchback.proxy.rlwy.net:25212');

redis.on('connect', () => {
    console.log(`[${new Date().toISOString()}] ✅ Connected to Redis`);
});
redis.on('error', (err) => {
    console.error(`[${new Date().toISOString()}] ❌ Redis connection error:`, err.message);
});

const promiseStore = new Map();
=======
let tokenMap = new Map();
let solPriceCache = new Map();
>>>>>>> 1891f12b

let isProcessingQueue = false;
const REQUEST_DELAY = 500;
const TOKEN_CACHE_TTL = 24 * 60 * 60;
const PRICE_CACHE_TTL = 60 * 60; 
const PROMISE_TTL = 5 * 60;
let lastPriceRequest = 0;
const PRICE_REQUEST_DELAY = 1000;

const redis = new Redis(process.env.REDIS_URL || 'redis://default:CwBXeFAGuARpNfwwziJyFttVApFFFyGD@switchback.proxy.rlwy.net:25212');

redis.on('connect', () => {
    console.log(`[${new Date().toISOString()}] ✅ Connected to Redis`);
});
redis.on('error', (err) => {
    console.error(`[${new Date().toISOString()}] ❌ Redis connection error:`, err.message);
});

const promiseStore = new Map();

const REQUEST_DELAY = 500;
const TOKEN_CACHE_TTL = 24 * 60 * 60;
const PRICE_CACHE_TTL = 60 * 60; 
const PROMISE_TTL = 5 * 60;
let lastPriceRequest = 0;
const PRICE_REQUEST_DELAY = 1000;

(async () => {
    try {
        const tokens = await new TokenListProvider().resolve();
        const tokenList = tokens.filterByChainId(101).getList();
        console.log(`[${new Date().toISOString()}] ✅ Loaded ${tokenList.length} tokens from registry`);

        const pipeline = redis.pipeline();
        for (const token of tokenList) {
            pipeline.set(
                `token:${token.address}`,
                JSON.stringify(token),
                'EX',
                TOKEN_CACHE_TTL
            );
        }
        await pipeline.exec();
        console.log(`[${new Date().toISOString()}] ✅ Stored ${tokenList.length} tokens in Redis`);

        await redis.del('helius:queue');
        console.log(`[${new Date().toISOString()}] ✅ Cleared stale Helius queue`);
    } catch (e) {
        console.error(`[${new Date().toISOString()}] Failed to load token registry:`, e.message);
    }
})();

async function processQueue() {
    if (isProcessingQueue) return;

    isProcessingQueue = true;
    while (true) {
        const requestData = await redis.rpop('helius:queue');
        if (!requestData) break;

        let request;
        try {
            request = JSON.parse(requestData);
        } catch (e) {
            console.error(`[${new Date().toISOString()}] ❌ Invalid queue entry:`, e.message);
            continue;
        }

        const { requestId, mint, connection: rpcEndpoint } = request;
        const connection = new Connection(rpcEndpoint, 'confirmed');
        console.log(`[${new Date().toISOString()}] Processing Helius request ${requestId} for mint ${mint}`);

        try {
            const result = await processHeliusRequest(mint, connection);
            const promise = promiseStore.get(requestId);
            if (promise) {
                promise.resolve(result);
            } else {
                console.warn(`[${new Date().toISOString()}] No promise found for request ${requestId}`);
            }
        } catch (error) {
            console.error(`[${new Date().toISOString()}] Error processing Helius request ${requestId} for mint ${mint}:`, error.message);
            const promise = promiseStore.get(requestId);
            if (promise) {
                promise.reject(error);
            }
        }

        promiseStore.delete(requestId);
        await new Promise(resolve => setTimeout(resolve, REQUEST_DELAY));
    }
    isProcessingQueue = false;

    redis.llen('helius:queue', (err, length) => {
        if (err) {
            console.error(`[${new Date().toISOString()}] Error checking queue length:`, err.message);
            return;
        }
        if (length > 0) {
            setImmediate(processQueue);
        }
    });
}

async function processHeliusRequest(mint, connection) {
    const cachedToken = await redis.get(`token:${mint}`);
    if (cachedToken) {
        console.log(`[${new Date().toISOString()}] Using Redis cached metadata for mint ${mint}`);
        return JSON.parse(cachedToken);
    }

    const HELIUS_API_KEY = process.env.HELIUS_API_KEY;
    if (!HELIUS_API_KEY) {
        console.warn(`[${new Date().toISOString()}] HELIUS_API_KEY not set — trying on-chain metadata`);
        const onChainData = await fetchOnChainMetadata(mint, connection);
        const data = onChainData || { address: mint, symbol: 'Unknown', name: 'Unknown Token', logoURI: null, decimals: 0 };
        await redis.set(`token:${mint}`, JSON.stringify(data), 'EX', TOKEN_CACHE_TTL);
        return data;
    }

    try {
        console.log(`[${new Date().toISOString()}] Fetching metadata for mint: ${mint}`);
        const response = await axios.post(
            `https://api.helius.xyz/v0/token-metadata?api-key=${HELIUS_API_KEY}`,
            { mintAccounts: [mint] },
            { timeout: 10000 }
        );

        if (response.data && response.data.length > 0) {
            const meta = response.data[0];
            let logoURI = null;
            const metadataUri = meta?.onChainMetadata?.metadata?.data?.uri;

            if (metadataUri) {
                try {
                    await new Promise(resolve => setTimeout(resolve, 300));
                    const uriResponse = await axios.get(metadataUri, {
                        timeout: 8000,
                        responseType: 'json',
                        headers: {
                            'Accept': 'application/json',
                            'User-Agent': 'Mozilla/5.0 (compatible; TokenMetadata/1.0)'
                        }
                    });

                    if (uriResponse.data && uriResponse.data.image) {
                        logoURI = normalizeImageUrl(uriResponse.data.image);
                        console.log(`[${new Date().toISOString()}] ✅ Found logo for mint ${mint}: ${logoURI}`);
                    } else {
                        console.warn(`[${new Date().toISOString()}] ❌ No image field found in metadata for mint ${mint}`);
                    }
                } catch (uriError) {
                    console.warn(`[${new Date().toISOString()}] Failed to fetch logo from URI for mint ${mint}:`, uriError.message);
                    if (uriError.response?.status === 403) {
                        try {
                            await new Promise(resolve => setTimeout(resolve, 500));
                            const retryResponse = await axios.get(metadataUri, {
                                timeout: 8000,
                                responseType: 'json',
                                headers: {
                                    'Accept': '*/*',
                                    'User-Agent': 'curl/7.68.0'
                                }
                            });

                            if (retryResponse.data && retryResponse.data.image) {
                                logoURI = normalizeImageUrl(retryResponse.data.image);
                                console.log(`[${new Date().toISOString()}] ✅ Found logo on retry for mint ${mint}: ${logoURI}`);
                            }
                        } catch (retryError) {
                            console.warn(`[${new Date().toISOString()}] Retry also failed for mint ${mint}:`, retryError.message);
                        }
                    }
                }
            }

            const tokenData = {
                address: mint,
                symbol: meta.onChainMetadata?.metadata?.data?.symbol || 'Unknown',
                name: meta.onChainMetadata?.metadata?.data?.name || 'Unknown Token',
                decimals: meta.onChainAccountInfo?.accountInfo?.data?.parsed?.info?.decimals || 0,
                logoURI: logoURI || null,
            };

            await redis.set(`token:${mint}`, JSON.stringify(tokenData), 'EX', TOKEN_CACHE_TTL);
            return tokenData;
        }

        console.warn(`[${new Date().toISOString()}] No metadata found for mint ${mint} in Helius API`);
    } catch (e) {
        console.error(`[${new Date().toISOString()}] Helius API error for mint ${mint}:`, e.response?.data || e.message);
    }

    const onChainData = await fetchOnChainMetadata(mint, connection);
    const data = onChainData || { address: mint, symbol: 'Unknown', name: 'Unknown Token', logoURI: null, decimals: 0 };
    await redis.set(`token:${mint}`, JSON.stringify(data), 'EX', TOKEN_CACHE_TTL);
    return data;
}

async function fetchTokenMetadata(mint, connection) {
    return new Promise((resolve, reject) => {
        const requestId = uuidv4();
        console.log(`[${new Date().toISOString()}] Enqueued Helius request ${requestId} for mint ${mint}`);

        promiseStore.set(requestId, { resolve, reject });

        redis.lpush('helius:queue', JSON.stringify({
            requestId,
            mint,
            connection: connection.rpcEndpoint,
        }), (err) => {
            if (err) {
                console.error(`[${new Date().toISOString()}] Error enqueuing request ${requestId}:`, err.message);
                promiseStore.delete(requestId);
                reject(err);
                return;
            }

            if (!isProcessingQueue) {
                setImmediate(processQueue);
            }
        });

        setTimeout(() => {
            if (promiseStore.has(requestId)) {
                console.warn(`[${new Date().toISOString()}] Cleaning up stale promise for request ${requestId}`);
                promiseStore.delete(requestId);
                reject(new Error(`Request ${requestId} timed out`));
            }
        }, PROMISE_TTL * 1000);
    });
}

async function fetchHistoricalSolPrice(timestamp) {
    const cacheKey = `solprice:${timestamp.toISOString().slice(0, 16)}`;
    const cachedPrice = await redis.get(cacheKey);
    if (cachedPrice) {
        console.log(`[${new Date().toISOString()}] Using Redis cached SOL price for ${cacheKey}: $${cachedPrice}`);
        return parseFloat(cachedPrice);
    }

    const time_now = Date.now();
    if (time_now - lastPriceRequest < PRICE_REQUEST_DELAY) {
        await new Promise(resolve => setTimeout(resolve, PRICE_REQUEST_DELAY));
    }
    lastPriceRequest = Date.now();

    try {
        const time = timestamp.getTime();
        console.log(`[${new Date().toISOString()}] Fetching historical SOL price for ${cacheKey}`);
        const response = await axios.get(
            `https://api.binance.com/api/v3/klines?symbol=SOLUSDT&interval=1m&startTime=${time}&endTime=${time + 60000}`,
            { timeout: 10000 }
        );

        if (response.data && response.data.length > 0) {
            const price = parseFloat(response.data[0][4]);
<<<<<<< HEAD
            await redis.set(cacheKey, price, 'EX', PRICE_CACHE_TTL);
=======
await redis.set(cacheKey, price, 'EX', PRICE_CACHE_TTL);
>>>>>>> 1891f12b
            console.log(`[${new Date().toISOString()}] ✅ Fetched historical SOL price for ${cacheKey}: $${price}`);
            return price;
        }

        console.warn(`[${new Date().toISOString()}] No historical price data for ${cacheKey}, trying current price`);
    } catch (e) {
        console.error(`[${new Date().toISOString()}] Error fetching historical SOL price for ${cacheKey}:`, e.response?.data || e.message);
    }

    const now = new Date();
    const oneDayAgo = new Date(now.getTime() - 24 * 60 * 60 * 1000);

    if (timestamp >= oneDayAgo) {
        try {
            console.log(`[${new Date().toISOString()}] Fetching current SOL price for ${cacheKey}`);
            await new Promise(resolve => setTimeout(resolve, 500));
            const response = await axios.get(
                `https://api.binance.com/api/v3/ticker/price?symbol=SOLUSDT`,
                { timeout: 10000 }
            );

            const price = parseFloat(response.data.price);
<<<<<<< HEAD
            await redis.set(cacheKey, price, 'EX', PRICE_CACHE_TTL);
=======
await redis.set(cacheKey, price, 'EX', PRICE_CACHE_TTL);
>>>>>>> 1891f12b
            console.log(`[${new Date().toISOString()}] ✅ Fetched current SOL price for ${cacheKey}: $${price}`);
            return price;
        } catch (e) {
            console.error(`[${new Date().toISOString()}] Error fetching current SOL price for ${cacheKey}:`, e.response?.data || e.message);
        }
    }

    console.warn(`[${new Date().toISOString()}] Using fallback price for ${cacheKey}`);
    const fallbackPrice = 180;
    await redis.set(cacheKey, fallbackPrice, 'EX', PRICE_CACHE_TTL);
    return fallbackPrice;
}

async function fetchOnChainMetadata(mint, connection) {
    try {
        const metaplex = new Metaplex(connection);
        const mintPubkey = new PublicKey(mint);
        const metadataAccount = await metaplex.nfts().findByMint({ mintAddress: mintPubkey });
        if (metadataAccount && metadataAccount.data) {
            return {
                address: mint,
                symbol: metadataAccount.data.symbol || 'Unknown',
                name: metadataAccount.data.name || 'Unknown Token',
                logoURI: metadataAccount.data.uri || null,
                decimals: metadataAccount.mint.decimals || 0,
            };
        }
        console.warn(`[${new Date().toISOString()}] No on-chain metadata found for mint ${mint}`);
    } catch (e) {
        console.error(`[${new Date().toISOString()}] Error fetching on-chain metadata for mint ${mint}:`, e.message);
    }
    return null;
}

function normalizeImageUrl(imageUrl) {
    if (!imageUrl) return null;
    if (imageUrl.startsWith('ipfs://')) {
        return imageUrl.replace('ipfs://', 'https://ipfs.io/ipfs/');
    }
    return imageUrl;
}

async function getPurchasesTransactions(walletAddress, connection) {
    const pubkey = new PublicKey(walletAddress);
    const signatures = await connection.getSignaturesForAddress(pubkey, { limit: 20 });
    const purchasesTxs = [];
    const WRAPPED_SOL_MINT = 'So11111111111111111111111111111111111111112';

    for (const sig of signatures) {
        try {
            if (!sig.signature || !sig.blockTime) {
                console.warn(`[${new Date().toISOString()}] Skipping invalid signature: ${sig.signature || 'unknown'} - missing blockTime`);
                continue;
            }

            const tx = await connection.getParsedTransaction(sig.signature, { maxSupportedTransactionVersion: 0 });
            if (!tx || !tx.meta || !tx.meta.preBalances || !tx.meta.postBalances) {
                console.warn(`[${new Date().toISOString()}] Skipping transaction ${sig.signature} - invalid or missing metadata`);
                continue;
            }

            const solChange = (tx.meta.postBalances[0] - tx.meta.preBalances[0]) / 1e9;
            if (solChange >= 0) continue;

            const tokenChangesRaw = [];
            (tx.meta.postTokenBalances || []).forEach((post, i) => {
                const pre = tx.meta.preTokenBalances?.find(p => p.mint === post.mint && p.accountIndex === post.accountIndex);
                if (!pre) {
                    console.warn(`[${new Date().toISOString()}] No pre-balance for post ${i}:`, post);
                    return;
                }
                const rawChange = Number(post.uiTokenAmount.amount) - Number(pre.uiTokenAmount.amount);
                const uiChange = Number(post.uiTokenAmount.uiAmount) - Number(pre.uiTokenAmount.uiAmount);
                console.log(`[${new Date().toISOString()}] Mint ${post.mint}: pre=${pre.uiTokenAmount.uiAmount}, post=${post.uiTokenAmount.uiAmount}, uiChange=${uiChange}, rawChange=${rawChange}`);
                if (uiChange <= 0) return;
                if (post.mint === WRAPPED_SOL_MINT) return;
                tokenChangesRaw.push({
                    mint: post.mint,
                    rawChange: rawChange,
                    uiChange: uiChange,
                    decimals: post.uiTokenAmount.decimals,
                });
            });

            if (tokenChangesRaw.length === 0) continue;

            const tokensBought = [];
            for (const t of tokenChangesRaw) {
                const tokenInfo = await fetchTokenMetadata(t.mint, connection);
                if (!tokenInfo) {
                    console.warn(`[${new Date().toISOString()}] Skipping token ${t.mint} - no metadata available, using fallback`);
                    tokensBought.push({
                        mint: t.mint,
                        symbol: 'Unknown',
                        name: 'Unknown Token',
                        logoURI: null,
                        amount: t.uiChange,
                        decimals: t.decimals,
                    });
                    continue;
                }
                if (tokenInfo.decimals !== t.decimals) {
                    console.warn(`[${new Date().toISOString()}] Decimals mismatch for ${t.mint}: tokenInfo=${tokenInfo.decimals}, raw=${t.decimals}`);
                }
                tokensBought.push({
                    mint: t.mint,
                    symbol: tokenInfo.symbol,
                    name: tokenInfo.name,
                    logoURI: tokenInfo.logoURI,
                    amount: t.uiChange,
                    decimals: tokenInfo.decimals,
                });
            }

            if (tokensBought.length === 0) {
                console.warn(`[${new Date().toISOString()}] Skipping transaction ${sig.signature} - no valid tokens bought`);
                continue;
            }

            let solPrice;
            try {
                solPrice = await fetchHistoricalSolPrice(new Date(sig.blockTime * 1000));
            } catch (error) {
                console.warn(`[${new Date().toISOString()}] Using fallback SOL price for transaction ${sig.signature}`);
                solPrice = 180;
            }

            const spentSOL = +(-solChange).toFixed(6);
            const spentUSD = +(solPrice * spentSOL).toFixed(2);

            purchasesTxs.push({
                signature: sig.signature,
                time: sig.blockTime ? new Date(sig.blockTime * 1000).toISOString() : null,
                spentSOL,
                spentUSD,
                tokensBought,
            });
        } catch (e) {
            console.error(`[${new Date().toISOString()}] Error fetching tx ${sig.signature || 'unknown'}:`, e.message);
        }
        await new Promise((res) => setTimeout(res, 300));
    }
    return purchasesTxs;
}

async function getWalletData(address, publicKey, connection) {
    const balanceLamports = await connection.getBalance(publicKey);
    const balanceSol = balanceLamports / 1e9;
    const purchases = await getPurchasesTransactions(address, connection);

    return {
        address,
        balance: Number(balanceSol).toLocaleString(undefined, { maximumFractionDigits: 6 }),
        purchases: purchases || [],
    };
}

module.exports = {
    fetchHistoricalSolPrice,
    fetchOnChainMetadata,
    normalizeImageUrl,
    fetchTokenMetadata,
    getPurchasesTransactions,
    getWalletData,
    redis,
};<|MERGE_RESOLUTION|>--- conflicted
+++ resolved
@@ -4,31 +4,11 @@
 const { Metaplex } = require('@metaplex-foundation/js');
 const { v4: uuidv4 } = require('uuid');
 const Redis = require('ioredis');
-<<<<<<< HEAD
-
-// Initialize Redis client using REDIS_URL
-const redis = new Redis(process.env.REDIS_URL || 'redis://default:CwBXeFAGuARpNfwwziJyFttVApFFFyGD@switchback.proxy.rlwy.net:25212');
-
-redis.on('connect', () => {
-    console.log(`[${new Date().toISOString()}] ✅ Connected to Redis`);
-});
-redis.on('error', (err) => {
-    console.error(`[${new Date().toISOString()}] ❌ Redis connection error:`, err.message);
-});
-
-const promiseStore = new Map();
-=======
 let tokenMap = new Map();
 let solPriceCache = new Map();
->>>>>>> 1891f12b
-
+
+const requestQueue = [];
 let isProcessingQueue = false;
-const REQUEST_DELAY = 500;
-const TOKEN_CACHE_TTL = 24 * 60 * 60;
-const PRICE_CACHE_TTL = 60 * 60; 
-const PROMISE_TTL = 5 * 60;
-let lastPriceRequest = 0;
-const PRICE_REQUEST_DELAY = 1000;
 
 const redis = new Redis(process.env.REDIS_URL || 'redis://default:CwBXeFAGuARpNfwwziJyFttVApFFFyGD@switchback.proxy.rlwy.net:25212');
 
@@ -278,11 +258,7 @@
 
         if (response.data && response.data.length > 0) {
             const price = parseFloat(response.data[0][4]);
-<<<<<<< HEAD
-            await redis.set(cacheKey, price, 'EX', PRICE_CACHE_TTL);
-=======
 await redis.set(cacheKey, price, 'EX', PRICE_CACHE_TTL);
->>>>>>> 1891f12b
             console.log(`[${new Date().toISOString()}] ✅ Fetched historical SOL price for ${cacheKey}: $${price}`);
             return price;
         }
@@ -305,11 +281,7 @@
             );
 
             const price = parseFloat(response.data.price);
-<<<<<<< HEAD
-            await redis.set(cacheKey, price, 'EX', PRICE_CACHE_TTL);
-=======
 await redis.set(cacheKey, price, 'EX', PRICE_CACHE_TTL);
->>>>>>> 1891f12b
             console.log(`[${new Date().toISOString()}] ✅ Fetched current SOL price for ${cacheKey}: $${price}`);
             return price;
         } catch (e) {
