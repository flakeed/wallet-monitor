--- conflicted
+++ resolved
@@ -457,10 +457,6 @@
     console.log('\n🛑 Shutting down server...');
     await monitoringService.close();
     await redis.quit();
-<<<<<<< HEAD
-    if (ws) ws.close();
-=======
->>>>>>> 1891f12b
     process.exit(0);
 });
 
@@ -468,10 +464,6 @@
     console.log('\n🛑 Shutting down server...');
     await monitoringService.close();
     await redis.quit();
-<<<<<<< HEAD
-    if (ws) ws.close(); 
-=======
->>>>>>> 1891f12b
     process.exit(0);
 });
 
